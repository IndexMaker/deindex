--- conflicted
+++ resolved
@@ -11,12 +11,9 @@
     types::{Address, Filter, U256},
 };
 use eyre::Context;
-<<<<<<< HEAD
 use futures::future::join_all;
 use itertools::Itertools;
 use std::{borrow::Borrow, env, str::FromStr};
-=======
->>>>>>> ed778b82
 use std::sync::Arc;
 
 #[derive(Parser, Debug)]
@@ -42,7 +39,6 @@
     value
 }
 
-<<<<<<< HEAD
 
 struct TxSender {
     client: Arc<SignerMiddleware<Provider<Http>, LocalWallet>>,
@@ -114,8 +110,6 @@
     }
 }
 
-=======
->>>>>>> ed778b82
 pub const CT_STRATEGY: u8 = 1;
 pub const CT_FILL: u8 = 2;
 
@@ -180,7 +174,6 @@
         ]"#
     );
 
-<<<<<<< HEAD
     let mut nonce = client
         .get_transaction_count(client.address(), None)
         .await
@@ -194,8 +187,6 @@
         ret
     };
 
-=======
->>>>>>> ed778b82
     // ---------------------------------------------------------
     log_msg!("\n[Testing RPC interaction with Dior contract]\n");
 
@@ -221,18 +212,9 @@
         assets,
         weights
     );
-<<<<<<< HEAD
     let create_index = dior
         .create_index(index_id, assets.to_vec(), weights.to_vec())
         .nonce(next_nonce());
-=======
-    dior.create_index(index_id, assets.to_vec(), weights.to_vec())
-        .send()
-        .await
-        .context("Failed to create index (await sent)")?
-        .await
-        .context("Failed to create index (await receipt)")?;
->>>>>>> ed778b82
 
     let index_created_at = client
         .get_block_number()
@@ -240,7 +222,6 @@
         .context("Failed to get block number")?;
 
     log_msg!("user submits first order");
-<<<<<<< HEAD
     let submit_order_1 = dior
         .submit_order(
             index_id,
@@ -255,28 +236,6 @@
             Amount::from_u128_with_scale(150_00, 2).to_u256_ethers(),
         )
         .nonce(next_nonce());
-=======
-    dior.submit_order(
-        index_id,
-        Amount::from_u128_with_scale(150_00, 2).to_u256_ethers(),
-    )
-    .send()
-    .await
-    .context("Failed to submit order 1 (send)")?
-    .await
-    .context("Failed to submit order 1 (receipt)")?;
-
-    log_msg!("user submits another order");
-    dior.submit_order(
-        index_id,
-        Amount::from_u128_with_scale(150_00, 2).to_u256_ethers(),
-    )
-    .send()
-    .await
-    .context("Failed to submit order 2 (send)")?
-    .await
-    .context("Failed to submit order 2 (receipt)")?;
->>>>>>> ed778b82
 
     let inventory_assets = Labels {
         data: vec![101, 102, 103, 104],
@@ -292,7 +251,6 @@
     };
 
     log_msg!("supplier submits inventory");
-<<<<<<< HEAD
     let submit_inventory = dior
         .submit_inventory(inventory_assets.to_vec(), inventory_positions.to_vec())
         .nonce(next_nonce());
@@ -304,14 +262,6 @@
     tx_sender.add(submit_order_2).await?;
     tx_sender.add(submit_inventory).await?;
     tx_sender.flush().await?;
-=======
-    dior.submit_inventory(inventory_assets.to_vec(), inventory_positions.to_vec())
-        .send()
-        .await
-        .context("Failed to submit inventory (send)")?
-        .await
-        .context("Failed to submit inventory (receipt)")?;
->>>>>>> ed778b82
 
     let new_orders: Vec<NewIndexOrderFilter> = dior
         .event::<NewIndexOrderFilter>()
@@ -342,20 +292,7 @@
 
     // create compute context for solver strategy
     let context_id = U256::from(gen_unique_id());
-<<<<<<< HEAD
-
-=======
-    log_msg!("creating context: {}", context_id);
-
-    disolver
-        .create_context(context_id)
-        .send()
-        .await
-        .context("Failed to crete context (send)")?
-        .await
-        .context("Failed to crete context (receipt)")?;
-
->>>>>>> ed778b82
+
     let prices = Vector {
         data: vec![
             Amount::from_u128_with_scale(50000_00, 2), //< asset_1
@@ -399,7 +336,6 @@
     let matrix_bytes = matrix.to_vec();
     let collat_bytes = collat.to_vec();
 
-<<<<<<< HEAD
     log_msg!("creating context: {}", context_id);
     let create_context = disolver.create_context(context_id).nonce(next_nonce());
 
@@ -437,54 +373,6 @@
     }
     tx_sender.add(submit_compute).await?;
     tx_sender.flush().await?;
-=======
-    // submit inputs
-    log_msg!("submitting prices: \n\t{:1.3}", prices);
-    disolver
-        .submit_vector(context_id, U256::from(VT_PRICES), prices_bytes)
-        .send()
-        .await
-        .context("Failed to submit prices (send)")?
-        .await
-        .context("Failed to submit prices (receipt)")?;
-
-    log_msg!("submitting liquidity: \n\t{:1.3}", liquid);
-    disolver
-        .submit_vector(context_id, U256::from(VT_LIQUID), liquid_bytes)
-        .send()
-        .await
-        .context("Failed to submit liquidity (send)")?
-        .await
-        .context("Failed to submit liquidity (receipt)")?;
-
-    log_msg!("submitting matrix: \n\t{:2.3}", matrix);
-    disolver
-        .submit_vector(context_id, U256::from(VT_MATRIX), matrix_bytes)
-        .send()
-        .await
-        .context("Failed to submit assets matrix (send)")?
-        .await
-        .context("Failed to submit assets matrix (receipt)")?;
-
-    log_msg!("submitting collateral: \n\t{:0.3}", collat);
-    disolver
-        .submit_vector(context_id, U256::from(VT_COLLAT), collat_bytes)
-        .send()
-        .await
-        .context("Failed to submit collateral (send)")?
-        .await
-        .context("Failed to submit collateral (receipt)")?;
-
-    // compute
-    log_msg!("submitting compute...");
-    disolver
-        .compute(context_id, U256::from(CT_STRATEGY))
-        .send()
-        .await
-        .context("Failed to compute (send)")?
-        .await
-        .context("Failed to compute (receipt)")?;
->>>>>>> ed778b82
 
     log_msg!("fetching results...");
     // collect outputs
@@ -510,7 +398,6 @@
         .context("Failed to fetch index net asset values")?;
     let netavs_bytes = disolver
         .get_vector(context_id, U256::from(VT_NETAVS))
-<<<<<<< HEAD
         .call()
         .await
         .context("Failed to fetch index orders quotes")?;
@@ -623,129 +510,6 @@
         .get_vector(context_id, U256::from(VT_AAQTYS))
         .call()
         .await
-=======
-        .call()
-        .await
-        .context("Failed to fetch index orders quotes")?;
-    let quotes_bytes = disolver
-        .get_vector(context_id, U256::from(VT_QUOTES))
-        .call()
-        .await
-        .context("Failed to fetch")?;
-
-    // deserialize outputs from binary blobs
-    let iaqtys = Vector::from_vec(iaqtys_bytes);
-    let iavals = Vector::from_vec(iavals_bytes);
-    let assets = Vector::from_vec(assets_bytes);
-    let coeffs = Vector::from_vec(coeffs_bytes);
-    let netavs = Vector::from_vec(netavs_bytes);
-    let quotes = Vector::from_vec(quotes_bytes);
-
-    // check assertions
-    assert_eq!(iaqtys.data.len(), matrix.data.len());
-    assert_eq!(iavals.data.len(), matrix.data.len());
-    assert_eq!(coeffs.data.len(), matrix.data.len());
-    assert_eq!(assets.data.len(), prices.data.len());
-    assert_eq!(netavs.data.len(), collat.data.len());
-    assert_eq!(quotes.data.len(), collat.data.len());
-
-    log_msg!("assets: \n\t{:1.3}", assets);
-    log_msg!("coeffs: \n\t{:2.3}", coeffs);
-    log_msg!("quotes: \n\t{:0.3}", quotes);
-
-    //
-    // -- at this point we would send orders to exchange connector
-    // -- and then we would receive fills
-    // -- so now we simulate fills
-    //
-
-    let axpxes = Vector {
-        data: vec![
-            Amount::from_u128_with_scale(50000_00, 2), //< asset_1
-            Amount::from_u128_with_scale(5000_00, 2),  //< asset_2
-            Amount::from_u128_with_scale(500_00, 2),   //< asset_3
-        ],
-    };
-
-    let axfees = Vector {
-        data: vec![
-            Amount::from_u128_with_scale(50_00, 2), //< asset_1
-            Amount::from_u128_with_scale(5_00, 2),  //< asset_2
-            Amount::from_u128_with_scale(0_50, 2),  //< asset_3
-        ],
-    };
-
-    let axqtys = Vector {
-        data: vec![
-            Amount::from_u128_with_scale(0_005, 3), //< asset_1
-            Amount::from_u128_with_scale(0_050, 3), //< asset_2
-            Amount::from_u128_with_scale(0_500, 3), //< asset_3
-        ],
-    };
-
-    // serialize inputs into binary blobs
-    let axpxes_bytes = axpxes.to_vec();
-    let axfees_bytes = axfees.to_vec();
-    let axqtys_bytes = axqtys.to_vec();
-
-    // submit inputs
-    log_msg!("submitting asset executed prices: \n\t{:0.3}", axpxes);
-    disolver
-        .submit_vector(context_id, U256::from(VT_AXPXES), axpxes_bytes)
-        .send()
-        .await
-        .context("Failed to submit assets executed prices (send)")?
-        .await
-        .context("Failed to submit assets executed prices (receipt)")?;
-
-    log_msg!("submitting asset executed fees: \n\t{:0.3}", axfees);
-    disolver
-        .submit_vector(context_id, U256::from(VT_AXFEES), axfees_bytes)
-        .send()
-        .await
-        .context("Failed to submit assets executed fees (send)")?
-        .await
-        .context("Failed to submit assets executed fees (receipt)")?;
-
-    log_msg!("submitting asset executed quantities: \n\t{:0.3}", axqtys);
-    disolver
-        .submit_vector(context_id, U256::from(VT_AXQTYS), axqtys_bytes)
-        .send()
-        .await
-        .context("Failed to submit assets executed quantities (send)")?
-        .await
-        .context("Failed to submit assets executed quantities (receipt)")?;
-
-    // compute
-    disolver
-        .compute(context_id, U256::from(CT_FILL))
-        .send()
-        .await
-        .context("Failed to compute (send)")?
-        .await
-        .context("Failed to compute (receipt)")?;
-
-    // collect outputs
-    let ifills_bytes = disolver
-        .get_vector(context_id, U256::from(VT_IFILLS))
-        .call()
-        .await
-        .context("Failed to fetch index orders fills")?;
-    let ixqtys_bytes = disolver
-        .get_vector(context_id, U256::from(VT_IXQTYS))
-        .call()
-        .await
-        .context("Failed to fetch index quantities")?;
-    let aafees_bytes = disolver
-        .get_vector(context_id, U256::from(VT_AAFEES))
-        .call()
-        .await
-        .context("Failed to fetch assigned asset fees")?;
-    let aaqtys_bytes = disolver
-        .get_vector(context_id, U256::from(VT_AAQTYS))
-        .call()
-        .await
->>>>>>> ed778b82
         .context("Failed to fetch assigned asset quantities")?;
     let ccovrs_bytes = disolver
         .get_vector(context_id, U256::from(VT_CCOVRS))
